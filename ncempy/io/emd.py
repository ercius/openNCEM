"""
This module provides an interface to the Berkeley EMD file format.

See https://emdatasets.com/ for more details.

* It fully supports v0.2 for reading and writing

"""

from pathlib import Path
import datetime

import numpy as np
import h5py


class fileEMD:
    """Class to represent Berkelely EMD files.

    Implemented for spec 0.2 using the recommended layout for metadata.

    Attributes
    ----------
    file_hdl : h5py.File
        The h5py file handle which provides direct access to the underlying h5py file structure.
    version : tuple
        A 2-tuple of the major and minor EMD version as ints.
    data : h5py.Group
        A link to the data group in the EMD file.
    microscope : h5py.Group
        A link to the microsocpe EMD group with metadata.
    sample : h5py.Group
        A link to the sample EMD group with metadata.
    user : h5py.Group
        A link to the user EMD group with metadata.
    comments : h5py.Group
        A link to the comments in this EMD file. A time stamp is included with the comment.
    list_emds : list
        A list of the EMD groups in the file.

    Methods
    -------
    get_emddims(Group)
        Gets the emd dims from a emd Group. Use list_emds to easily provide the Group path inside the file.

    get_emdgroup(Group, memmap=False)
        Gets a full EMD group which include the data as and ndarray and the dims. You can use list_emds[n] to
        specify the group or just the corresponding integer (n).
    put_emdgroup(label, data, dims, parent=None, overwrite=False)
        Write data to the EMD file (must use readonly=False when initialized). You specify the name of the group,
        the raw data, and the dims tuple. you can specify the parent group and overwrite the data if needed. Other
        keyword args are passed to h5py.create_dataset(), e.g. for compression. See h5py.create_dataset for more
        available keywords.
    put_comment(msg, timestamp=None)
        Add a time stamped comment as an attribute to the comments group.
    get_memmap(group)
        Get a memmap version of an EMD group. This is identical to get_emdgroup with memmap=True.

    Examples
    --------
    Open an Berkeley EMD file using the *advanced* interface. See the emdReader function for a more convenient
    way to load the data. We show how to list the available data sets, load a 3D data set and plot the first image.

        >>> from ncempy.io import emd
        >>> import matplotlib.pyplot as plt
        >>> emd1 = emd.fileEMD('filename.emd')
        >>> [print(dataGroup.name) for dataGroup in emd1.list_emds] # Use the builtin list_emds variable to print all available EMD datasets
        >>> data1,dims1 = emd1.get_emdgroup(0) # load the first full data array and dimension information
        >>> fg1,ax1 = plt.subplots(1,1)
        >>> ax1.imshow(data1[0,:,:],extent=(dims1[1][0][0],dims1[1][0][-1],dims1[2][0][0],dims1[2][0][-1])) # the extent uses the first and last array values of the dimension vectors
        >>> ax1.set(xlabel='{0[1]} ({0[2]})'.format(dims1[1]),ylabel='{0[1]} ({0[2]})'.format(dims1[2])) # label the axes with the name and units of each dimension vector
        >>> del emd1 # close the emd file
    """

    def __init__(self, filename, readonly=True):
        """Init opening/creating the file.

        Parameters
        ----------
        filename : str or pathlib.Path
            Path to the EMD file.
        readonly : bool, default True
            Set to False to allow writing to the file.

        """

        # necessary declarations in case something goes bad
        self.file_hdl = None

        # convenience handles to access the data in the emd file, everything can as well be accessed using the file_hdl
        self.version = None
        self.data = None
        self.microscope = None
        self.sample = None
        self.user = None
        self.comments = None
        self.list_emds = []  # list of HDF5 groups with emd_data_type type 1

        # check filename type, change to string
        if isinstance(filename, str):
            pass
        elif isinstance(filename, Path):
            filename = str(filename)
        else:
            raise TypeError('Filename is supposed to be a string or pathlib.Path')

        # try opening the file
        if readonly:
            try:
                self.file_hdl = h5py.File(filename, 'r')
            except:
                print('Error opening file for readonly: "{}"'.format(filename))
                raise
        else:
            try:
                self.file_hdl = h5py.File(filename, 'a')
            except:
                print('Error opening file for read/write: "{}"'.format(filename))
                raise

        # if we got a working file
        if self.file_hdl:
            # check version information
            if 'version_major' in self.file_hdl.attrs and 'version_minor' in self.file_hdl.attrs:
                # read version information
                self.version = (self.file_hdl.attrs['version_major'], self.file_hdl.attrs['version_minor'])
                # compare to implementation
                if not self.version == (0, 2):
                    print('WARNING: You are reading a version {}.{} EMD file, '
                          'this implementation assumes version 0.2!'.format(self.version[0], self.version[1]))
            else:
                # set version information
                if not readonly:
                    self.file_hdl.attrs['version_major'] = 0
                    self.file_hdl.attrs['version_minor'] = 2

            # check for data group
            if 'data' not in self.file_hdl:
                if not readonly:
                    self.data = self.file_hdl.create_group('data')
            else:
                self.data = self.file_hdl['data']

            # check for data group
            if 'microscope' not in self.file_hdl:
                if not readonly:
                    self.microscope = self.file_hdl.create_group('microscope')
            else:
                self.microscope = self.file_hdl['microscope']

            # check for data group
            if 'sample' not in self.file_hdl:
                if not readonly:
                    self.sample = self.file_hdl.create_group('sample')
            else:
                self.sample = self.file_hdl['sample']

            # check for data group
            if 'user' not in self.file_hdl:
                if not readonly:
                    self.user = self.file_hdl.create_group('user')
            else:
                self.user = self.file_hdl['user']

            # check for data group
            if 'comments' not in self.file_hdl:
                if not readonly:
                    self.comments = self.file_hdl.create_group('comments')
            else:
                self.comments = self.file_hdl['comments']

            # find emd_data_type groups in the file
            self.list_emds = self.find_emdgroups(self.file_hdl)

    def __del__(self):
        """Destructor for EMD file object.

        """
        # close the file
        # if(not self.file_hdl.closed):
        self.file_hdl.close()

    def __enter__(self):
        """Implement python's with statement

        """
        return self

    def __exit__(self, exception_type, exception_value, traceback):
        """Implement python's with statement
        and close the file via __del__()
        """
        self.__del__()
        return None

    def find_emdgroups(self, parent):
        """Find all emd_data_type groups within the group parent and return a list of references to their HDF5 groups.

        Parameters
        ----------
            parent: h5py.Group
                Handle to the parent group.

        Returns
        -------
            : list
                A list of h5py.Group handles to children groups
                being emd_data_type groups.

        """

        emds0 = []

        # recursive function to run and retrieve groups with emd_group_type set to 1
        def proc_group(group, emds):
            # take a look at each item in the group
            for item in group:
                # check if group
                if group.get(item, getclass=True) == h5py.Group:
                    item = group.get(item)
                    # check if emd_group_type
                    if 'emd_group_type' in item.attrs and 'data' in item.keys():
                        if item.attrs['emd_group_type'] == 1:
                            emds.append(item)
                    # process subgroups
                    proc_group(item, emds)

        # run
        proc_group(parent, emds0)

        return emds0

    def get_emddims(self, group):
        """Get the emdtype dimensions saved in in group.

        Parameters
        ----------
            group: h5py.Group
                Reference to the emdtype HDF5 group.

        Returns
        -------
            : tuple
                List of dimension vectors plus labels and units.

        """
        # get the dims
        dims = []
        for ii in range(group['data'].ndim):
            dim = group['dim{}'.format(ii + 1)]
            # save them as (vector, name, units)

            if isinstance(dim.attrs['name'], np.ndarray):
                name = dim.attrs['name'][0]
            else:
                name = dim.attrs['name']

            if isinstance(dim.attrs['units'], np.ndarray):
                units = dim.attrs['units'][0]
            else:
                units = dim.attrs['units']

            # Handle bytes objects by decoding them to strings
            # If something goes wrong, the original attribute is left as-is
            try:
                if isinstance(name, bytes):
                    name = name.decode('utf-8')
                if isinstance(units, bytes):
                    units = units.decode('utf-8')
            except:
                pass

            dims.append((dim[:], name, units))

        dims = tuple(dims)
        return dims

    def get_emdgroup(self, group, memmap=False):
        """Get the emd data saved in the requested group.

        Parameters
        ----------
            group: h5py._hl.group.Group or int
                Reference to the HDF5 group to load. If int is used then the item corresponding to self.list_emds
                is loaded
            memmap: bool
                Return the data as a memmap instead of loading everything into memory

        Returns
        -------
            : tuple or None
                None or tuple containing:
                    : np.ndarray
                        The data of the emdtype group.
                    : list
                        List of [0] dimension vectors, [1] labels and [2] units.
        """

        # check input
        if not isinstance(group, h5py.Group):
            if isinstance(group, int):
                try:
                    group = self.list_emds[group]
                except IndexError:
                    print('group does not exist')
                    return
            else:
                raise TypeError('group needs to refer to a valid HDF5 group!')

        if 'emd_group_type' not in group.attrs:
            raise TypeError('group is not a emd_group_type group!')
        if not group.attrs['emd_group_type'] == 1:
            raise TypeError('group is not a emd_group_type group!')

        # retrieve data
        try:
            # get the data
            if memmap:
                data = group['data']
            else:
                data = group['data'][:]

            # get the dimensions.
            dims = self.get_emddims(group)

            return data, dims
        except:
            # if something goes wrong, return None
            print('Content of "{}" does not seem to be in emd specified shape'.format(group.name))

            return None

    def write_dim(self, label, dim, parent):
        """Auxiliary function to write a dim dataset to parent.

        Input is not checked for sanity, so handle exceptions in call.

        Parameters
        ----------
            label: str
                Label for dataset, usually dim1, dim2, dimN.
            dim: tuple
                Tuple containing (data, name, units).
            parent: h5py.Group
                HDF5 handle to parent group.

        Returns
        -------
            : h5py.Group
                HDF5 dataset handle referencing this dim.

        """

        try:
            dset = parent.create_dataset(label, data=dim[0])
            dset.attrs['name'] = np.string_(dim[1])
            dset.attrs['units'] = np.string_(dim[2])
        except:
            raise RuntimeError('Error during writing dim dataset')

        return dset

    def put_emdgroup(self, label, data, dims, parent=None, overwrite=False, **kwargs):
        """Put an emdtype dataset into the EMD file.

        Parameters
        ----------
            label: str
                Label for the emdtype group containing the dataset.
            data: np.ndarray
                Numpy array containing the data.
            dims: tuple
                Tuple containing the necessary dims as ((vec, name, units), (vec, name, units), ...)
            parent: h5py.Group or None
                Parent for the emdtype group, if None it will be written to /data.
            overwrite: bool
                Set to force overwriting entry in EMD file.
            **kwargs: various
                Keyword arguments to be passed to h5py.create_dataset(), e.g. for compression.

        Returns
        -------
            : h5py.Group or None
                Group referencing this emdtype dataset or None if failed.
        """

        # check input
        if not isinstance(label, str):
            raise TypeError('label needs to be string!')

        if not isinstance(data, np.ndarray):
            raise TypeError('data needs to be a numpy.ndarray!')

        try:
            assert len(dims) == len(data.shape)
            for i in range(len(dims)):
                assert len(dims[i]) == 3
                assert dims[i][0].shape[0] == data.shape[i]
        except:
            raise TypeError('Something wrong with the provided dims')

        # write stuff to HDF5

        # create group
        try:
            if parent:
                if label in parent:
                    if overwrite:
                        print('overwriting "{}" in "{}"'.format(label, parent.name))
                        del parent[label]
                    else:
                        print('"{}" already exists in "{}"'.format(label, parent.name))
                        raise RuntimeError('"{}" already exists in "{}"'.format(label, parent.name))
                grp = parent.create_group(label)

            else:
                if label in self.data:
                    if overwrite:
                        print('overwriting "{}" in "{}"'.format(label, self.data.name))
                        del self.data[label]
                    else:
                        print('"{}" already exists in "{}"'.format(label, self.data.name))
                        raise RuntimeError('"{}" already exists in "{}"'.format(label, self.data.name))

                grp = self.data.create_group(label)

            # add attribute
            grp.attrs['emd_group_type'] = 1

            # create dataset
            _ = grp.create_dataset('data', data=data, **kwargs)

            # create dim datasets
            for i in range(len(dims)):
                self.write_dim('dim{}'.format(i + 1), dims[i], grp)

            # update emds list
            self.list_emds = self.find_emdgroups(self.file_hdl)

            return grp

        except:
            print('Something went wrong trying to write the dataset.')

            return None

    def put_comment(self, msg, timestamp=None):
        """Create a comment in the EMD file.

        If timestamp already exists, the msg is appended to existing comment.

        Parameters
        ----------
            msg: str
                String of the message to save.
            timestamp: str/None
                Timestamp used as the key, defaults to the current UTC time.

        """

        # check input
        if not isinstance(msg, str):
            raise TypeError('msg needs to be a string!')

        # create timestamp if missing
        if not timestamp:
            timestamp = datetime.datetime.utcnow().strftime('%Y-%m-%d %H:%M:%S (UTC)')
        else:
            # try to convert given timestamp to string
            try:
                timestamp = str(timestamp)
            except:
                raise

        # write comment
        if timestamp in self.comments.attrs:
            # append to existing
            self.comments.attrs[timestamp] += np.string_('\n' + msg)

        else:
            # create new entry
            self.comments.attrs[timestamp] = np.string_(msg)
            
    def get_memmap(self, group):
        """ Get the emd group data as a memmap so that the data
        is not loaded into memory. Essentially calls get_emdgroup()
        with the keyword memmap keyword equals True.
        
        See get_emdgroup() for parameters and return values.
        
        
        """
        return self.get_emdgroup(group, memmap=True)
        

def defaultDims(data, pixel_size=None):
    """ A helper function that can generate a properly setup dim tuple
    with default values to allow quick writing of EMD files without
    the need to create these dim vectors manually.

    Parameters
    ----------
        data : ndarray
            The data that will be written to the EMD file. This is used to get the number of dims and their shape

        pixel_size : tuple, optional
            A tuple of pixel sizes. Must have same length as the number of dimensions of data.

    Returns
    -------
        dims: list
            A properly formatted tuple of dim vectors used as input
            to emd.emdFile.put_emdgroup()
    """
    if isinstance(pixel_size, np.ndarray):
        raise Exception('pixel_size must be a tuple')

    num = data.ndim

    if not pixel_size:
        pixel_size = (1,) * num

    if len(pixel_size) != data.ndim:
        raise ValueError('pixel_size and data dimensions must match')

    dims = []
    for ii in range(num):
        curDim = [np.linspace(0, data.shape[ii] - 1, data.shape[ii]) * pixel_size[ii],
                  'dim{}'.format(ii+1), 'unit{}'.format(ii+1)]
        dims.append(curDim)

    return dims


def emdReader(filename, dsetNum=0):
    """ A simple helper function to read in the data and metadata 
    in a structured format similar to the other ncempy readers.

    Note
    ----
        Note fully implemented yet. Work in progress.

    Parameters
    ----------
        filename : str or pathlib.Path
            The path to the file as a string.
        dsetNum : int
            The index of the data set to load.
            
    Returns
    -------
        : dict
            Data and metadata as a dictionary similar to other ncempy readers.

    Example
    -------
        Simply load all data and metadata from a data set in an EMD Velox file
            >> import ncempy.io as nio
            >> emd0 = nio.emd.emdReader('filename.emd', dsetNum = 0)

    """
    with fileEMD(filename, readonly=True) as emd0:
        d, dims = emd0.get_emdgroup(dsetNum, memmap=False)  # memmap must be false. File is closed
        out = {'data': d, 'filename': filename, 'pixelSize': []}

        for dim in dims:
            try:
                d = dim[0][1] - dim[0][0]
            except:
                d = 0
            out['pixelSize'].append(d)
        out['pixelUnit'] = [aa[2] for aa in dims]
        out['pixelName'] = [aa[1] for aa in dims]
<<<<<<< HEAD
        return out
=======
        return out


def emdWriter(filename, data, pixel_size=None):
    """ Simple method to write data to a file formatted as an EMD v0.2. The only possible metadata to write is the pixel
    size for each dimension. Use the emd.fileEMD() class for more complex operations. The file must not already exist.

    Parameters
    ----------
    filename : str or pathlib.Path
        The path and file name to write the data to.
    data : ndarray
        The data as an ndarray to write to the file.
    pixel_size : tuple
        A tuple with the same length as the number of dims in data. len(pixel_size) == data.ndim

    """
    if isinstance(filename, str):
        filename = Path(filename)

    if pixel_size:
        try:
            assert len(pixel_size) == data.ndim
        except ValueError:
            raise ValueError('pixel_size length must match the number of dimensions of data.')

    if not filename.exists():
        with fileEMD(filename, readonly=False) as emd0:
            # Setup the dims for the EMD file. Pixel size is set to 1 by default for each dimension
            dims0 = defaultDims(data, pixel_size=pixel_size)
            # Write the data to he emd file.
            emd0.put_emdgroup('converted', data, dims0)
    else:
        raise FileExistsError


if __name__ == '__main__':
    fPath = Path(r'C:\Users\linol\Data') / Path('10_series.emd')

    emd00 = emdReader(fPath)

    # Test writer
    emdWriter('C:/users/linol/data/temp.emd', emd00['data'])
    emdWriter('C:/users/linol/data/temp1.emd', emd00['data'], pixel_size=(0.5, 0.5, 0.5))

    # read it back in
    emdReader('C:/users/linol/data/temp.emd')
>>>>>>> 2f37577c
<|MERGE_RESOLUTION|>--- conflicted
+++ resolved
@@ -571,9 +571,6 @@
             out['pixelSize'].append(d)
         out['pixelUnit'] = [aa[2] for aa in dims]
         out['pixelName'] = [aa[1] for aa in dims]
-<<<<<<< HEAD
-        return out
-=======
         return out
 
 
@@ -620,5 +617,4 @@
     emdWriter('C:/users/linol/data/temp1.emd', emd00['data'], pixel_size=(0.5, 0.5, 0.5))
 
     # read it back in
-    emdReader('C:/users/linol/data/temp.emd')
->>>>>>> 2f37577c
+    emdReader('C:/users/linol/data/temp.emd')