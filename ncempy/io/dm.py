--- conflicted
+++ resolved
@@ -18,7 +18,7 @@
 class fileDM:
     def __init__(self, filename, verbose = False, on_memory=False):
         '''Init opening the file and reading in the header.
-        
+
         Args:
             filename: string pointing to the filesystem location of the file.
             verbose: if True, debug information is printed.
@@ -26,22 +26,22 @@
               parsing is performed against memory. Use this mode if the file
               is in a network based or paralle file system.
         '''
-        
+
         self.filename = filename
-        
+
         # necessary declarations, if something fails
         self.fid = None
         self.fidOut = None
-        
+
         self._on_memory = on_memory
-        
+
         # check for string
         if not isinstance(filename, str):
             raise TypeError('Filename is supposed to be a string')
-        
+
         #Add a top level variable to indicate verbosee output for debugging
         self.v = verbose
-        
+
         # try opening the file
         try:
             if not self._on_memory:
@@ -53,17 +53,17 @@
                 with open(filename, 'rb') as _fid:
                     self.fid=mmap.mmap(_fid.fileno(), 0, flags=mmap.MAP_PRIVATE)
                     self._buffer_size=fileStats(filename).st_size
-                
+
         except IOError:
             print('Error reading file: "{}"'.format(filename))
             raise
         except :
             raise
-        
+
         if not self._validDM():
             #print('Not a valid DM3 or DM4 file: "{}"'.format(filename))
             raise IOError('Can not read file: {}'.format(filename))
-            
+
         #Lists that will contain information about binary data arrays
         self.xSize = []
         self.ySize = []
@@ -73,33 +73,33 @@
         self.dataSize = []
         self.dataOffset = []
         self.dataShape = [] #1,2,3, or 4. The total number of dimensions in a data set
-        
+
         #The number of objects found in the DM3 file
         self.numObjects = 0
-        
+
         #Indicator that a thumbnail exists (tested for later)
         self.thumbnail = False
-        
+
         self.curGroupLevel = 0 #track how deep we currently are in a group
         self.maxDepth = 64 #maximum number of group levels allowed
         self.curGroupAtLevelX = np.zeros((self.maxDepth,),dtype=np.int8) #track group at current level
         self.curGroupNameAtLevelX = '' #set the name of the root group
-        
+
         self.curTagAtLevelX = np.zeros((self.maxDepth,),dtype=np.int8) #track tag number at the current level
         self.curTagName = '' #string of the current tag
-        
+
         #lists that will contain scale information (pixel size)
-        self.scale = [] 
+        self.scale = []
         self.scaleUnit = []
         self.origin = []
-        
+
         #Temporary variables to keep in case a tag entry shows useful information in an array
         self.scale_temp = 0
         self.origin_temp = 0
-        
+
         self.outputDic = {}
         self.allTags = {}
-    
+
     def __del__(self):
         #close the file
         if(not self._on_memory and self.fid):
@@ -110,23 +110,23 @@
             if self.v:
                 print('Closing tags output file')
             self.fidOut.close()
-            
+
     def tell(self):
         if self._on_memory:
             return self._buffer_offset
         else:
             return self.fid.tell()
-        
+
     def fromfile(self, *args, **kwargs):
-        """ Reads data from a file or momery map. 
+        """ Reads data from a file or momery map.
         Calls np.fromfile and np.frombuffer depending on the on_memory mode of
         the fileDM.
-        
+
         Args, it supports whatever frombuffer, fromfile support but it requires:
             dtype: np.dtype (object or string) to be read.
             count: number of dtype items to be read.
-            
-        Returns: A list of count dtype elements.        
+
+        Returns: A list of count dtype elements.
         """
         if self._on_memory:
             if "dtype" not in kwargs:
@@ -143,11 +143,11 @@
             return np.frombuffer(*args, **kwargs)
         else:
             return np.fromfile(*args, **kwargs)
-    
+
     def seek(self, fid, offset, from_what=0):
         """Positions the reading head for fid. fid can be a file or memory map.
         Follows the same convention as file.seek
-        
+
         Args:
             fid: file or memory map.
             offset: number of bytes to move the head forward (positive value)
@@ -178,10 +178,10 @@
         output = True #output will stay == 1 if the file is a true DM4 file
 
         self.dmType = self.fromfile(self.fid,dtype=np.dtype('>u4'),count=1)[0] #file type: == 3 for DM3 or == 4 for DM4
-        
+
         if self.v:
             print('validDM: DM file type numer = {}'.format(self.dmType))
-       
+
         if self.dmType == 3:
             self.specialType = np.dtype('>u4') #uint32
         elif self.dmType == 4:
@@ -189,15 +189,15 @@
         else:
             raise IOError('File is not a valid DM3 or DM4')
             output = False
-                
+
         self.fileSize = self.fromfile(self.fid,dtype=self.specialType,count=1)[0] #file size: real size - 24 bytes
         self.endianType = self.fromfile(self.fid,dtype=np.dtype('>u4'),count=1)[0] #endian type: 1 == little endian (Intel), 2 == big endian (old powerPC Mac)
-        
+
         if self.endianType != 1:
             #print('File is not written Little Endian (PC) format and can not be read by this program.')
             raise IOError('File is not written Little Endian (PC) format and can not be read by this program.')
             output = False
-        
+
         #Test file size for corruption. Note that DM3/DM4 file size is always off by 20/24 bytes from what is written in the header
         osSize = fileStats(self.filename).st_size
         if self.dmType == 3:
@@ -212,9 +212,9 @@
                 #raise IOError('File size on disk ({}) does not match expected file size in header ({}). Invalid file.'.format(osSize, self.fileSize))
                 #output = False
                 #print('Warning: file size on disk ({}) does not match expected file size in header ({}).'.format(osSize, self.fileSize))
-            
+
         return output
-    
+
     def parseHeader(self):
         '''Parse the header by simply reading the root tag group. This ensures the file pointer is in the correct place.
         '''
@@ -225,13 +225,13 @@
             self.seek(self.fid, 16,0)
         #Read the first root tag the same as any other group
         self._readTagGroup()
-        
+
         #Check for thumbnail
         if( (self.dataType[0] == 23) & (self.dataShape[0] == 2) ):
             self.thumbnail = True
         else:
             self.thumbnail = False
-        
+
     def _readTagGroup(self):
         '''Read a tag group in a DM file
         '''
@@ -239,38 +239,38 @@
         #Check to see if the maximum group level is reached.
         if self.curGroupLevel > self.maxDepth:
             raise IOError('Maximum tag group depth of {} reached. This file is most likely corrupt.'.format(self.maxDepth))
-            
+
         self.curGroupAtLevelX[self.curGroupLevel] = self.curGroupAtLevelX[self.curGroupLevel] + 1
         self.curTagAtLevelX[self.curGroupLevel] = 0
         self.fromfile(self.fid,dtype='<i1',count=2) #is open and is sorted?
         nTags = self.fromfile(self.fid,dtype=self.specialType,count=1)[0] #needs to be read as Big Endian (.byteswap() could also work)
-        
+
         if self.v:
             print('Total number of root tags = {}'.format(nTags))
-        
+
         #Iterate of the number of tag entries
         oldTotalTag = self.curGroupNameAtLevelX
         for ii in range(0,nTags):
             self._readTagEntry()
-        
+
         #Go back down a level after reading all entries
         self.curGroupLevel -= 1
         self.curGroupNameAtLevelX = oldTotalTag
-        
+
     def _readTagEntry(self):
         '''Read one entry in a tag group
         '''
         dataType = self.fromfile(self.fid,dtype=np.dtype('>u1'),count=1)[0]
-        
+
         #Record tag at this level
         self.curTagAtLevelX[self.curGroupLevel] += 1
-        
+
         #get the tag
         lenTagLabel = self.fromfile(self.fid,dtype='>u2',count=1)[0]
-        
+
         if self.v:
             print('_readTagEntry: dataType = {}, lenTagLabel = {}'.format(dataType,lenTagLabel))
-            
+
         if lenTagLabel > 0:
             tagLabelBinary = self.fromfile(self.fid,dtype='<u1',count=lenTagLabel) #read as binary
             tagLabel = self._bin2str(tagLabelBinary)
@@ -278,10 +278,10 @@
                 print('_readTagEntry: tagLabel = {}'.format(tagLabel))
         else:
             tagLabel = str(self.curTagAtLevelX[self.curGroupLevel]) #unlabeled tag.
-        
+
         #Save the current group name in case this is needed
         oldGroupName = self.curGroupNameAtLevelX
-        
+
         if dataType == 21:
             #This tag entry contains data
             self.curTagName = tagLabel #save its name
@@ -289,33 +289,33 @@
         else:
             #This is a nested tag group
             self.curGroupNameAtLevelX += '.' + tagLabel #add to group names
-            
+
             #An unknown part of the DM4 tags
             if self.dmType == 4:
                 temp1 = self.fromfile(self.fid,dtype=self.specialType,count=1)[0]
-            
+
             self._readTagGroup()
-            
+
         self.curGroupNameAtLevelX = oldGroupName
-    
+
     def _readTagType(self):
         #Need to read 8 bytes before %%%% delimiater. Unknown part of DM4 tag structure
         if self.dmType == 4:
             temp1 = self.fromfile(self.fid,dtype=self.specialType,count=1)[0]
-        
+
         delim = self.fromfile(self.fid,dtype='<i1',count=4)
         assert((delim == 37).all()) #delim has to be [37,37,37,37] which is %%%% in ASCII.
         if self.v:
             print('_readTagType: should be %%%% = {}'.format(self._bin2str(delim)))
-        
+
         nInTag = self.fromfile(self.fid,dtype=self.specialType,count=1)[0] #nInTag: unnecessary redundant info
-        
+
         #Determine the type of the data in the tag
         #specifies data type: int8, uint16, float32, etc.
         encodedType = self.fromfile(self.fid,dtype=self.specialType,count=1)[0] #big endian
-        
+
         etSize = self._encodedTypeSize(encodedType)
-        
+
         if etSize > 0:
             #regular data. Read it and store it with the tag name
             if self.v:
@@ -343,12 +343,12 @@
             arrayTypes = self._readArrayTypes() #could be recursive if array contains array(s)
             arrInfo = self._readArrayData(arrayTypes) #only info of the array is read. It is read later if needed
             self._storeTag(self.curTagName,arrInfo)
-    
+
     def _bin2str(self,bin):
         '''Utility function to convert a numpy array of binary values to a python string
         '''
         return ''.join([chr(item) for item in bin])
-        
+
     def _encodedTypeSize(self, encodedType):
         '''Return the number of bytes in a data type for the encodings used by DM
         Constants for the different encoded data types used in DM3 files
@@ -376,7 +376,7 @@
             return 8 #8 bytes
         else:
             return -1
-    
+
     def _encodedTypeDtype(self,encodedType):
         '''Translate the encodings used by DM to numpy dtypes according to:
             SHORT   = 2
@@ -413,7 +413,7 @@
             return np.dtype('<u8')
         else:
             return -1
-    
+
     def _readStructTypes(self):
         '''Analyze the types of data in a struct
         '''
@@ -421,17 +421,17 @@
         nFields = self.fromfile(self.fid,count=1,dtype=self.specialType)[0]
         if self.v:
             print('_readStructTypes: nFields = {}'.format(nFields))
-        
+
         if(nFields > 100):
             raise RuntimeError('Too many fields in a struct.')
-        
+
         fieldTypes = np.zeros(nFields)
         for ii in range(0,nFields):
             aa = self.fromfile(self.fid,dtype=self.specialType,count=2) #nameLength, fieldType
             nameLength = aa[0] #not used currently
             fieldTypes[ii] = aa[1]
         return fieldTypes
-    
+
     def _readStructData(self,structTypes):
         '''Read the data in a struct
         '''
@@ -440,7 +440,7 @@
             etSize = self._encodedTypeSize(encodedType) #the size of the data type
             struct[ii] = self._readNativeData(encodedType) #read this type of data
         return struct
-    
+
     def _readNativeData(self,encodedType):
         '''reads ordinary data types in tags
             SHORT (int16)   = 2;
@@ -451,7 +451,7 @@
             DOUBLE (float64)  = 7;
             BOOLEAN (bool) = 8;
             CHAR (uint8 character)    = 9;
-            OCTET (??)  = 10;   
+            OCTET (??)  = 10;
             UINT64 (uint64) = 11;
         '''
         if encodedType == 2:
@@ -485,19 +485,19 @@
         else:
             print('_readNativeData unknown data type: {}'.format(encodedType))
             raise
-        
+
         if self.v:
             print('_readNativeData: encodedType == {} and val = {}'.format(encodedType, val))
-        
+
         return val
     def _readArrayTypes(self):
         '''Analyze the types of data in an array
         '''
         arrayType = self.fromfile(self.fid,dtype=self.specialType,count=1)[0]
-        
+
         itemTypes = []
-        
-        if arrayType == 15: 
+
+        if arrayType == 15:
             #nested Struct
             itemTypes = self._readStructTypes()
         elif arrayType == 20:
@@ -508,17 +508,17 @@
         if self.v:
             print('_readArrayTypes: itemTypes = {}'.format(itemTypes))
         return itemTypes
-    
+
     def _readArrayData(self,arrayTypes):
         '''Read information in an array based on the types provided. Binary data is not read at this point.
         '''
-        
+
         #The number of elements in the array
         arraySize = self.fromfile(self.fid,count=1,dtype=self.specialType)[0]
-        
+
         if self.v:
             print('_readArrayData: arraySize, arrayTypes = {}, {}'.format(arraySize,arrayTypes))
-        
+
         #Everything used to calculate the bufSize is not needed anymore. THis can be removed after testing
         itemSize = 0
         for encodedType in arrayTypes:
@@ -526,13 +526,13 @@
                 print('_readArrayData: encodedType = {}'.format(encodedType))
             etSize = self._encodedTypeSize(encodedType)
             itemSize += etSize
-            
+
         bufSize = arraySize * itemSize
         bufSize = bufSize.astype('<u8') #change to an integer
-        
+
         if self.v:
             print('_readArrayData: arraySize, itemSize = {}, {}'.format(arraySize, itemSize))
-        
+
         if self.curTagName == 'Data':
             #This is a binary array. Save its location to read later if needed
             self._storeTag(self.curTagName + '.arraySize', bufSize)
@@ -545,16 +545,11 @@
             for encodedType in arrayTypes:
                 stringData = self.fromfile(self.fid,count=arraySize,dtype=self._encodedTypeDtype(encodedType))
                 arrOut = self._bin2str(stringData)
-            
-<<<<<<< HEAD
-            #THis is the old way to read this in. Its not really correct though.
+
+            #This is the old way to read this in. Its not really correct though.
             #stringData = self.bin2str(self.fromfile(self.fid,count=bufSize,dtype='<u1'))
-=======
-            #This is the old way to read this in. Its not really correct though.
-            #stringData = self.bin2str(np.fromfile(self.fid,count=bufSize,dtype='<u1'))
->>>>>>> 9860f4fe
             #arrOut = stringData.replace('\x00','') #remove all spaces from the string data
-            
+
             #Catch useful tags for images and spectra (nm, eV, etc.)
             fullTagName = self.curGroupNameAtLevelX + '.' + self.curTagName
             if((fullTagName.find('Dimension') > -1) & (fullTagName.find('Units') > -1) ):# & (self.numObjects > 0)):
@@ -567,9 +562,9 @@
             self._storeTag(self.curTagName + '.arrayType', encodedType)
             self.seek(self.fid, bufSize.astype('<u8'),1) #advance the pointer by bufsize from current position
             arrOut = 'Array unread. Encoded type = {}'.format(encodedType)
-  
+
         return arrOut
-    
+
     def _storeTag(self,curTagName,curTagValue):
         '''Builds the full tag name and key/value pair as text. Also calls another
         function to catch useful tags and values. Also saves all tags in a dictionary.
@@ -578,22 +573,22 @@
         if self.v:
             print('_storeTag: curTagName, curTagValue = {}, {}'.format(curTagName,curTagValue))
         totalTag = self.curGroupNameAtLevelX + '.' + '{}'.format(curTagName) #+ '= {}'.format(curTagValue)
-        
+
         self._catchUsefulTags(totalTag,curTagName,curTagValue)
-        
-        self.allTags[totalTag] = curTagValue #this needs to be done better. 
-        
+
+        self.allTags[totalTag] = curTagValue #this needs to be done better.
+
         return(totalTag)
-    
+
     def _catchUsefulTags(self,totalTag,curTagName,curTagValue):
         '''Find interesting keys and keep their values for later. This is separate from _storeTag
         so that it is easy to find and modify.
         '''
-        
+
         #Save that a useful object has been found
         if totalTag.find('ImageData.Calibrations.Dimension.1.Scale')>-1:
             self.numObjects += 1 #data is contained in this file
-        
+
         if curTagName.find('Data.arraySize')>-1:
             self.dataSize.append(curTagValue)
         elif curTagName.find('Data.arrayOffset') >-1:
@@ -602,7 +597,7 @@
             self.dataType.append(curTagValue)
         elif totalTag.find('Dimensions.1')>-1:
             self.xSize.append(curTagValue)
-            self.ySize.append(1) 
+            self.ySize.append(1)
             self.zSize.append(1)
             self.zSize2.append(1)
             self.dataShape.append(1) # indicate as at least 1D data
@@ -621,7 +616,7 @@
             self.origin_temp = curTagValue
         else:
             pass
-    
+
     def writeTags(self):
         fnameOutPrefix = self.filename.split('.dm3')[0]
         try:
@@ -640,15 +635,15 @@
             raise
         except:
             raise
-    
+
     def _checkIndex(self, i):
         '''Check index i for sanity, otherwise raise Exception.
-        
+
         Parameters:
             i (int):    Index.
-            
-        '''
-        
+
+        '''
+
         # check type
         if not isinstance(i, int):
             raise TypeError('index supposed to be integer')
@@ -656,9 +651,9 @@
         # check whether in range
         if i < 0 or i > self.numObjects:
             raise IndexError('Index out of range, trying to access element {} of {} valid elements'.format(i+1, self.head['ValidNumberElements']))
-            
-        return        
-    
+
+        return
+
     def _DM2NPDataType(self, dd):
         '''Convert the DM data type value into a numpy dtype
         '''
@@ -685,17 +680,12 @@
         elif dd == 13:
             return np.complex128
         elif dd == 23:
-<<<<<<< HEAD
-            print("1234")
             raise IOError('RGB data type is not supported yet.')
-=======
-            raise IOError('RGB data type is not generally supported yet. Try dmFile._readRGB')
->>>>>>> 9860f4fe
             #return np.uint8
         else:
             print("4321")
             raise IOError('Unsupported binary data type during conversion to numpy dtype. DM dataType == {}'.format(dd))
-    
+
     def getDataset(self, index):
         '''Retrieve a dataset from the DM file.
         Note: Most DM3 and DM4 files contain a small "thumbnail" as the first dataset written as RGB data. This function ignores that dataset if it exists. To retrieve the thumbnail use the getThumbnail() function
@@ -705,19 +695,19 @@
             ii = index
         else:
             ii = index + 1
-        
+
         #Check that the dataset exists.
         try:
             self._checkIndex(ii)
         except:
             raise
-        
+
         self.seek(self.fid, self.dataOffset[ii],0) #Seek to start of dataset from beginning of the file
-        
+
         outputDict = {}
-        
+
         outputDict['filename'] = osBasename(self.filename)
-        
+
         #Parse the dataset to see what type it is (image, image series, spectra, etc.)
         if self.xSize[ii] > 0:
             pixelCount = self.xSize[ii]*self.ySize[ii]*self.zSize[ii]*self.zSize2[ii]
@@ -727,49 +717,35 @@
             #if self.dataType == 23: #RGB image(s)
             #    temp = self.fromfile(self.fid,count=pixelCount,dtype=np.uint8).reshape(self.ysize[ii],self.xsize[ii])
             if self.zSize[ii] == 1: #2D data
-<<<<<<< HEAD
                 outputDict['data'] = self.fromfile(self.fid,count=pixelCount,dtype=self._DM2NPDataType(self.dataType[ii])).reshape((self.ySize[ii],self.xSize[ii]))
-            elif self.zSize2[ii] > 1: #4D data
-                outputDict['data'] = self.fromfile(self.fid,count=pixelCount,dtype=self._DM2NPDataType(self.dataType[ii])).reshape((self.zSize2[ii],self.zSize[ii],self.ySize[ii],self.xSize[ii]))
-            else: #3D array
-                outputDict['data'] = self.fromfile(self.fid,count=pixelCount,dtype=self._DM2NPDataType(self.dataType[ii])).reshape((self.zSize[ii],self.ySize[ii],self.xSize[ii]))
-                #outputDict['cube'] = self.fromfile(self.fid,count=pixelCount,dtype=np.int16).reshape((self.zSize[ii],self.ySize[ii],self.xSize[ii]))
-=======
-                outputDict['data'] = np.fromfile(self.fid,count=pixelCount,dtype=self._DM2NPDataType(self.dataType[ii])).reshape((self.ySize[ii],self.xSize[ii]))
                 outputDict['pixelUnit'] = self.scaleUnit[jj:jj+self.dataShape[ii]][::-1] #need to reverse the order to match the C-ordering of the data
                 outputDict['pixelSize'] = self.scale[jj:jj+self.dataShape[ii]][::-1]
                 outputDict['pixelOrigin'] = self.origin[jj:jj+self.dataShape[ii]][::-1]
             elif self.zSize2[ii] > 1: #4D data
-                outputDict['data'] = np.fromfile(self.fid,count=pixelCount,dtype=self._DM2NPDataType(self.dataType[ii])).reshape((self.zSize2[ii],self.zSize[ii],self.ySize[ii],self.xSize[ii]))
+                outputDict['data'] = self.fromfile(self.fid,count=pixelCount,dtype=self._DM2NPDataType(self.dataType[ii])).reshape((self.zSize2[ii],self.zSize[ii],self.ySize[ii],self.xSize[ii]))
                 outputDict['pixelUnit'] = self.scaleUnit[jj:jj+self.dataShape[ii]][::-1] #need to reverse the order to match the C-ordering of the data
                 outputDict['pixelSize'] = self.scale[jj:jj+self.dataShape[ii]][::-1]
                 outputDict['pixelOrigin'] = self.origin[jj:jj+self.dataShape[ii]][::-1]
             else: #3D array
-                outputDict['data'] = np.fromfile(self.fid,count=pixelCount,dtype=self._DM2NPDataType(self.dataType[ii])).reshape((self.zSize[ii],self.ySize[ii],self.xSize[ii]))
+                outputDict['data'] = self.fromfile(self.fid,count=pixelCount,dtype=self._DM2NPDataType(self.dataType[ii])).reshape((self.zSize[ii],self.ySize[ii],self.xSize[ii]))
                 outputDict['pixelUnit'] = self.scaleUnit[jj:jj+self.dataShape[ii]][::-1] #need to reverse the order to match the C-ordering of the data
                 outputDict['pixelSize'] = self.scale[jj:jj+self.dataShape[ii]][::-1]
                 outputDict['pixelOrigin'] = self.origin[jj:jj+self.dataShape[ii]][::-1]
->>>>>>> 9860f4fe
-        
+
         return outputDict
-    
+
     def _readRGB(self,xSizeRGB,ySizeRGB):
         '''Read in a uint8 type array with [Red,green,blue,alpha] channels.
         '''
         return self.fromfile(self.fid,count=xSizeRGB*ySizeRGB*4,dtype='<u1').reshape(xSizeRGB,ySizeRGB,4)
-        
+
     def getThumbnail(self):
         '''Read the thumbnail saved as the first dataset in the DM file as an RGB array
         Unsure if this is correct.
         '''
-<<<<<<< HEAD
         self.seek(self.fid, self.dataOffset[0],0)
-        return self._readRGB(self.xSize[0],self.ySize[0])
-=======
-        self.fid.seek(self.dataOffset[0],0)
         return self._readRGB(self.ySize[0],self.xSize[0])
->>>>>>> 9860f4fe
-        
+
 def dmReader(fName,dSetNum=0,verbose=False):
     '''Simple function to parse the file and read the requested dataset
     '''
