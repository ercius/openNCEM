--- conflicted
+++ resolved
@@ -961,15 +961,12 @@
                 outputDict['pixelSize'] = self.scale[jj:jj + self.dataShape[ii]][::-1]
                 outputDict['pixelOrigin'] = self.origin[jj:jj + self.dataShape[ii]][::-1]
 
-<<<<<<< HEAD
-        # Remove singular dimensions if present
-        outputDict['data'] = np.squeeze(outputDict['data'])
-=======
         # Ensure the data is loaded into memory from the buffer
         if self._on_memory:
             outputDict['data'] = np.array(outputDict['data'])
 
->>>>>>> b58b0950
+        # Remove singular dimensions if present
+        outputDict['data'] = np.squeeze(outputDict['data'])
         return outputDict
 
     def getSlice(self, index, sliceZ, sliceZ2=0):
@@ -1054,9 +1051,6 @@
             outputDict['pixelSize'] = self.scale[jj:jj + 2][::-1]
             outputDict['pixelOrigin'] = self.origin[jj:jj + 2][::-1]
 
-        if self._on_memory:
-            outputDict['data'] = np.array(outputDict['data'])
-
         return outputDict
 
     def _readRGB(self, xSizeRGB, ySizeRGB):
@@ -1104,8 +1098,7 @@
         except:
             raise
 
-        data = np.memmap(self.filename, dtype=self._DM2NPDataType(self.dataType[ii]), mode='r',
-                         offset=self.dataOffset[ii],
+        data = np.memmap(self.fid, dtype=self._DM2NPDataType(self.dataType[ii]), mode='r', offset=self.dataOffset[ii],
                          shape=(self.zSize2[ii], self.zSize[ii], self.ySize[ii], self.xSize[ii]))
 
         return data
@@ -1155,6 +1148,4 @@
 if __name__ == '__main__':
     fPath = Path(r'C:\Users\linol\Data') / Path('06_45x8 ss=5nm_spot11_CL=195 0p1s_alpha=0p48mrad_bin=4_300kV.dm4')
 
-    dm0 = fileDM(fPath)
-    mm = dm0.getMemmap(0)
-    print(mm)+    dm0 = dmReader(fPath)