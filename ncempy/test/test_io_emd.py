--- conflicted
+++ resolved
@@ -94,14 +94,14 @@
         except FileExistsError:
             assert False
 
-<<<<<<< HEAD
+
     def test_file_object(self, data_location):
         # Test fileEMD class input with file object
         file_name = data_location / Path('Acquisition_18.emd')
         fid = open(file_name, 'rb')
         emd0 = ncempy.io.emd.fileEMD(fid)
         assert hasattr(emd0, 'file_hdl')
-=======
+
     def test_memmap(self, data_location):
 
         emd1 = ncempy.io.emd.fileEMD(data_location / Path('Acquisition_18.emd'))
@@ -118,5 +118,4 @@
             return data0, dims0
 
         data, dims = load_memmap(f, 0)
-        assert data[0,0] == 12487
->>>>>>> c0e44ab8
+        assert data[0,0] == 12487